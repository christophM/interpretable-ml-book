--- conflicted
+++ resolved
@@ -47,13 +47,10 @@
 ### v0.4 (IN PROGRESS)
 - Added chapter on global surrogate models
 - Added improved Shapley pictograms
-<<<<<<< HEAD
 - Added acknowledgements chapter
-=======
 - Added feature interaction chapter
 - Improved example in partial dependence plot chapter
 - The weights in LIME text chapter where shown with the wrong words. This has been fixed.
->>>>>>> ca9834ee
 
 ### v0.3 (2018-04-24)
 - Reworked the Feature Importance Chapter
