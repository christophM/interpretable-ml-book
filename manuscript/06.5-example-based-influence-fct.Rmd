## Influential Instances

```{r, message = FALSE, warning = FALSE, echo = FALSE}
devtools::load_all()
set.seed(43)

influence.matrix.filename = "../data/influence-df.RData"
data("cervical")
```

<!-- Intro text -->
Machine learning models are - ultimately - a product of the training data.
Deleting one of the training instances can have a big impact on the resulting model.
We call a training instance "influential" when its deletion from the training data considerably changes the model's parameters or predictions
Identifying influential training instances can be used to 'debug' a machine learning model and explain its behavior and predictions better.


*Keywords: Influential points, influence function, leave-one-out analysis, Cook's distance, deletion diagnostics, robust statistics*

This chapter will show you two approaches for identifying influential instances.
Both approaches originate from robust statistics and relate to a concept called 'influence functions'.
Robust statistics provides statistical methods that  which are less influenced by outliers or by violation of model assumptions.
Robust statistics also provides methods to measure how robust estimations (like the mean of a sample or a prediction model) from data are.
One of those methods is the influence function, which measures how strongly an estimation is influenced by a single data point.
Imagine you want to estimate the mean income of people in your city and ask ten random people on the street how much they earn.
Apart from your sample being really bad probably, how much can your mean income estimate be influenced by a single person?
The influence function can tell you how much the mean is affected when one of the income statements is an outlier. 
By the way, the answer is that your mean estimate can be really badly be influenced by a single answer, because the mean scales linearly with single answers.
A more robust choice is the median (the value at which one half of the people earns more and the other half less), because even if you make an outlier more extreme, the result will not change.

The first approach presented here tackles the question of measuring influence by simply removing an instance from the data and recalculating the statistic or the model.
This approach is also called empirical influence functions.
For the income example, we would re-calculate the mean 10 times while leaving out one of the income statements each time and measure how much the mean estimate it changes. 
A big change means that this instance was very influential.

The second approach upweights one of the data points by a small weight, which is the same as the first derivative of some model given a distribution of data.
This aproach is also called "infinitesimal approach".

Before we start digging into some methods how to find influential instance, we have to talk about the difference between outlier and an influential instances.

**Outlier**

An outlier is an instance which is far away from other instances in the dataset.
"Far away" means that the distance, for example the Euclidean distance, to all the other instances is very large.
In a dataset of newborn body measurements, a baby that weights 6kg would be considered an outlier.
In a dataset of bank accounts, where most are checking accounts, a dedicated loan account (large negative balance, only few transactions) would be considered an outlier.
The following images shows an outlier:

```{r outlier, fig.cap = "The feature follows a Gaussian distribution with the exception of the outlier x=8."}
set.seed(42)
n = 50
x = rnorm(mean = 1, n = n)
x = c(x, 8)
y = rnorm(mean = x, n = n)
y = c(y, 7.2)
df = data.frame(x, y)
ggplot(df) + geom_histogram(aes(x = x)) + my_theme() + 
  scale_x_continuous("feature x") + 
  scale_y_continuous("count")
```


Outliers might or might not be interesting data points (like criticisms or archetypes).
Outliers can be influential on the model training, but don't have to be. 
Influential instances is a different concept:

**Influential instance**
An influential instance is a data instance whose removal has a strong effect on the trained model.
The more the model parameters or the predictions of a model change, when the model is retrained with an instance removed from the training data, the more influential this particular instance is. 

<<<<<<< HEAD
```{r influential-point, fig.cap = "The different influence on a fit of a linear model by adding a (non-influential) outlier or adding an influential data point. Adding a non-influential outlier doesn't change the fitted slope much. Adding an influential point changes the fitted slope drastically."}
=======
```{r influential-point, fig.cap = "The influence on a linear model by adding an outlier or adding an influential data point. Adding a non-influential outlier doesn't change the fitted slope much. Adding an influential point changes the fitted slope drastically."}
>>>>>>> cdb7236c

df2 = df[-nrow(df),]
df3 = rbind(df2, data.frame(x = 8, y = 0))

df3$regression_model = "with influential instance"
df2$regression_model = "without influential instance"
df.all = rbind(df2, df3)


text.dat = data.frame(x = c(8), y = c(0), lab = c("Influential instance"), regression_model = "with influential instance")

ggplot(df.all, mapping = aes(x = x, y = y, group = regression_model, linetype = regression_model)) + 
  geom_point(size = 2) + 
  geom_smooth(method='lm',formula=y~x, se = FALSE, aes(color = regression_model), fullrange = TRUE) + 
  my_theme() + 
  geom_label(data = text.dat, aes(label = lab), hjust = 1, nudge_x = -0.2, vjust = 0.3) +
  scale_color_discrete("Training data") + 
  scale_linetype_discrete("Training data")

```

**How can we use influential instances to understand the model? Some motivation.**

The big idea behind influential instances for interpretability is to trace predictions back were it all began: the training data.
A learner, which is the algorithm that produces the machine learning model is a function that takes in training data consisting of features X and the target y and produces a machine learning model.
The learner of a decision tree is an algorithm that chooses the split features and the values at which to split. 
A learner for a neural network uses the backpropagation to find the best weights.


```{r learner, "A learner learns a model from labeled training data. The model is used to make predictions.", out.width="\textwidth"}
knitr::include_graphics("images/learner.png")
```

We ask how the model parameters or the predictions would change when we remove instances from the training data in the training process.
This is in contrast to other interpretability approaches that analyze how the prediction changes, when we change the features, like [partial dependence plots](#pdp) or [feature importane](#feature-importance).
With influential instances, we don't treat the model as fixed, but as a function of the training data and outcome.
Influential instances help us answer questions about the global model behaviour and about single predictions:
Which were the most influential instances for the model parameters or the predictions overall?
We can ask locally: Which were the most influential instances for the prediction of a particular instance?
Great! But how, exactly, can we find those influential instances?
We have two means of measuring the influence:
Our first option is to delete the instance from the training data, re-train the model on the reduced training dataset and observe the difference in either model parameters or the predictions (either locally or globally).
The second option is to upweight a data instance using an approximation based on the gradients of the model parameters.
The deletion approach is much easier to understand and motivates the upweighting approach, so we will start with looking into the former.

### Deletion Diagnostics or Empirical Influence Functions

When facing a problem, you should always take a look if other people have already solved a similar problem. 
In the area of influential instances, statistician have already done a lot of research, especially for (generalized) linear regression models.
When you search for "influential observations", the first hits will tell you about the measures DFBETA and Cook's distance.
**DFBETA** measures the effect of deleting an instance on the model parameters.
**Cook's distance** measures the effect of deleting an instance on the overall model predictions.
For both measures, we have to retrain the model repeatedly while leaving out certain instances.
The model with an instance is compared to the one without and the difference in parameters or predictions compared.

DFBETA is defined as:

$$DFBETA_{i}=\beta-\beta^{(-i)}$$

where $\beta$ is the vector with the model parameters with all data points, and $\beta_{(i)}$ the model parameters when the model is fit without instance i.
Quite intuitive I would say.
DFBETA, obviously, only works for models with weight parameters like logistic regression, neural networks etc..
For models that don't have weight parameters, like decision trees, tree ensembles, support vector machines, Cook's distance is more useful.

Cook's distance was invented for linear regression models and approximations for generalized linear regression models exist.
The Cooks distance for a data instance is defined as the sum of the changes in the predicted outcome when the i-th instance is removed from the model training.

$$D_i=\frac{\sum_{i=1}^n(\hat{y}_j-\hat{y}_{j}^{(-i)})^2}{p\cdot{}MSE}$$

where the numerator is the squared difference between prediction of model with and without the i-th instance, summed over the dataset.
The denominator is the number of features p times the mean squared error.
The denominator is the same for all instances to be removed and only scales the distance.
Cook's distance tells us how much the predicted output of a linear model changes when we remove the i-the instance in the training.


Can we use Cook's distance and DFBETA for any machine learning model?
DFBETA requires model parameters, so this measure works only for parameterized models.
Cook's distance does not require model parameters.
Interestingly, Cook's distance is usually not seen outside the context of linear models and generalized linear models, but the idea of taking the difference of some of the model before and after removal of a particular instance is very general.

The most simplistic influence measure for the effect on the model predictions can be written as: 

$$\text{Influence}^{(-i)}=\frac{1}{n}\sum_{j=1}^{n}\left|\hat{y}_j-\hat{y}_{j}^{(-i)}\right|$$

Also, we can easily break the influence down locally to explain for the prediction of instance j what the influence of the i-th training instance was:

$$\text{Influence}_{j}^{(-i)}=\left|\hat{y}_j-\hat{y}_{j}^{(-i)}\right|$$

Here I opted to formulate the influence on the prediction.
This would also work for the difference in model parameters or the difference in the loss.
We will use these simple influence measures in the following example.

**Example with deletion influence**

In the following example, we train a support vector machine to predict [cervical cancer](#cervical) given risk factors and we measure which training instances were the most influential overall and also for a particular prediction.
Since predicting cancer is a classification problem, we measure the influence on the predicted probability for cancer.
An instance is influential when the predicted probability changes a lot (increase / decrease) on average in the dataset when the instance is removed from the model training.
Measuring influence for all `r nrow(cervical)` training instances requires to train the model once on all training data and retrain it `r nrow(cervical)` times (= size of training data) with one of the instances removed each time.

```{r influence, eval = !file.exists(influence.matrix.filename)}
#'@param predicted The predicted outcome of a model
#'@param predicted.without The predicted outcome of a model with a data point removed
influence.v = function(predicted, predicted.without) {
  predicted - predicted.without
}

influence.matrix = matrix(NA, ncol = nrow(cervical), nrow = nrow(cervical))

lrn = makeLearner("classif.svm", predict.type = "prob")
tsk = makeClassifTask(data = cervical, target = "Biopsy")
mod = train(lrn, tsk)
predicted.orig = getPredictionProbabilities(predict(mod, newdata = cervical))
cs = lapply(1:nrow(cervical), function(to.remove.index) {
  mod.2 = train(lrn, tsk, subset = setdiff(1:nrow(cervical), to.remove.index))
  predict.removed = getPredictionProbabilities(predict(mod.2, newdata = cervical))
  influence.v(predicted.orig, predict.removed)
})

# Column: Removed instance, row: influenced instance
influence.df = data.frame(cs)
influence.df = as.matrix(influence.df)
diag(influence.df) = NA
save(influence.df, predicted.orig, file = influence.matrix.filename)
```


The following table shows the instance with the highest influence measure (influence = `r abs(df[1,"influence"])`) on all predictions. 

```{r}
load(influence.matrix.filename)
df = data.frame(influence = colMeans(abs(influence.df), na.rm = TRUE), id = 1:nrow(cervical))
df = df[order(df$influence, decreasing = TRUE),]
kable(t(cervical[df$id[1],]))
```

An influence of `r sprintf('%.3f', abs(df[1,"influence"]))` means that when we remove the `r df$id[1]`-th instance the predicted probability changes on average by an absolute `r sprintf('%.2f', 100 * df[1,"influence"])`%.
This is quite substantial considering the average predicted probability for cancer is `r sprintf('%.3f', 100 *mean(predicted.orig))`%.
The mean of influence measures over all possible deletions is `r sprintf('%.3f', 100 * mean(abs(df$influence)))`%.
Now know which of the data instances were most influential for the model.
This is already useful for debugging the data.
Is there some problematic instance?
Are there measurement errors?
The influential instances are the first instances to check for mistakes, because any mistake in them influences the model preditions a lot.

Apart from model debugging, can we learn anything to understand the model better?
Simply printing the top 10 most influential instances is not very useful, because that's just a table of instances with lots of features.
All the methods that yield instances as output are only meaningful when we have a good way of representing an instance.
But we can better understand what types of instances are influential by asking: 
What sets an influential instance apart from non-influential instances?
We can turn this question into a regression problem and model the influence of an instance as a function of its feature values. 
We are free to choose any model from the [interpretable machine learning models chapter](#simple).
For this example I chose a decision tree (following figure), which reveals that training data for women of age 35 and above were the most influential for training the support vector machine.
From all the women in the dataset  `r sprintf('%.3f', 100 * mean(cervical$Age >= 35))`% are older than 35.
In the [partial dependence chapter](#pdp) we have seen that after 40, there is a sharp increase in predicted cancer probability and the [feature importance](#feature-importance) has also detected age as one of the more important features.
The influence analysis tells us that the model becomes increasingly more unstable when predicting cancer for increasingly older women.
This is in itself valuable information. 
It means that mistakes in the data for one of those instances can have a strong effect on the model.

```{r cooks-analyzed, eval=TRUE, fig.cap = "A decision tree modeling the relationship between the influence of an instance and its features. The maximal depth of the tree is set to 2."}
df.cervical  = cbind(df, cervical)
ct = rpart(abs(influence) ~ . -id, data = df.cervical, control = rpart.control(maxdepth = 2))
ct = as.party(ct)
plot(ct, inner_panel = node_inner(ct, pval = FALSE), type='simple')
```

```{r influence-single-prepare}
i = which(predicted.orig == max(predicted.orig))
```


This first influence analysis was global and asked which was the overall most influential instance.
Now, we pick out one of the instances, for which we want to explain the prediction by finding the most influential training data instances.
This is like asking a counterfactual question:
How would the prediction for instance j change if we left out instance i from the training process.
We repeat this removal for all intance and get a vector of differences.
Then we can rank all the differences by amount and choose the training instance which yield the biggest change in prediction when left out of the training and use those to explain the prediction of the model for this instance.
This gives us a list of training instances, ranked by it's influence of the `r i`-the instance.
I picked the instance to be explained by choosing the instance which had the highest predicted probability of cancer (`r sprintf('%.2f', 100 * predicted.orig[i])`%), which I thought might be an interesting case to analyse more deeply.
Now, we could return the, let's say, top 10 most influential instances for the prediction of the `r i`-the instance, printed as a table.
Not very useful, because we wouldn't be able to see much.
Again it is more useful to find out what sets the influential instances apart from the non-influential by analysing their features.
We use a decision tree for that, which is trained to predict the influence given the features, but, really, we only misuse it to find some structure and not to actually predict anything.
The following decision tree reveals what kind of training instances where the most influential for the prediction of the `r i`-th instance. 


```{r influence-single, fig.cap = sprintf("Decision tree explaining which instances were the most influential for predicting the $i-th instance. Women in the data who smoked for 19 years or longer, have a very high influence on the prediction of the %i-th instance, with an average change in absolute prediction by 11.7 percentage points of cancer probability. Maximal depth of the tree is set to 2.", i, i)}
obs = influence.df[i,]
cervical.200 = cervical
cervical.200$influence = unlist(obs)
#cervical.200 = na.omit(cervical.200)
worst.case.index = which(abs(cervical.200$influence) == max(abs(cervical.200$influence), na.rm = TRUE))
ct = rpart(abs(influence) ~ ., data = cervical.200, control = rpart.control(maxdepth = 2))
ct = as.party(ct)
plot(ct, inner_panel = node_inner(ct, pval = FALSE), type='simple')
```

Instances, where women smoked for 19 years or more have a high influence on the prediction of the `r i`-th instance.
The case, for who we are checking the prediction has smoked for `r cervical$Smokes..years.[i]` years.
In the data, `r sprintf('%.2f', 100 * mean(cervical$Smokes..years >= 19))`% of women smoked that long, which amounts to only `r sum(cervical$Smokes..years >= 19)` subjects.
Any error that happened in surveying the number of years smoking of one of these women will have a tremendous effect on the predicted outcome for the `r i`-th instance.

The most extreme change in prediction happens when we remove the `r worst.case.index`-th instance.
She has smoked for `r cervical$Smokes..years.[worst.case.index]` years, confirming our findings from the decision tree.
The predicted probability for the `r i`-th instance changes from `r sprintf('%.2f', 100 * predicted.orig[i])` percentage points to `r sprintf('%.2f', 100 * (predicted.orig[i]  - cervical.200$influence[worst.case.index]))` percentage points, when we remove the `r worst.case.index`-th instance!!!


When we look closer at the other features of the influential case, we can see another possible problem.
```{r influence-most-influential}
kable(t(cervical.200[worst.case.index,]))
```

The data says that the woman is 28 years old, and has already been smoking 22 years. 
Either it's a really extreme case and she truly started smoking at 6 or this is a data error. 
I tend to believe the latter, but this is certainly a case where we should question the correctness of the data.

These examples demonstrated how useful identifying influential instances is for debugging models.
One problem with the proposed approach is that the model has to be retrained for each training point, which can be quite often.
The whole retraining can rather slow, because if you have thousands of training samples, you have to retrain your model thousands of times.
Assuming the model takes a day to train and you have 1000 training examples, then - without parallelization - the computation of influential instances will take almost 3 years.
Ain't nobody got time for that.
In the remaining part of the chapter I will show you a method that doesn't require refitting the model.


### Influence Functions

*You* : I want to know the influence of a training instance on a particular instance's prediction.  
*Research* : You can delete this training instance, retrain the model, and measure the difference in prediction.  
*You* : Great! But do you have a method that works without retraining model? It takes so much time.  
*Research* : Do you have a model with a differentiable loss and model parameters?  
*You* : I fitted a neural network with logistic loss. So yes.  
*Research* : Then you can approximate the influence with **influence functions**. 
An influence function is a measure for how much the model parameters or predictions depend on the value of one of the training instances. 
Instead of deleting the instance, the method upweights the instance in the loss by a very small step. 
This method involves approximating the loss around the current model parameters using the gradient and Hessian matrix.
Loss upweighting is similar to deleting the instance.  
*You* : Great, that's what I was looking for!  

Koh and Liang (2017)[^koh] suggested to use influence functions, a method from robust statistics, to measure how an instance influences a prediction or model parameter.
Like deletion diagnostics, influence functions trace a prediction or model parameter back to the responsible training instance.
But instead of deleting training instances, the method measures how much the model changes when the instance is upweighted.

The proposed method requires access to the gradient of the loss of the model, which only works for methods where you have some loss function that you can differentiate with respect to some model parameters.
Logistic regression, neural networks and support vector machines work, tree-based methods like random forests don't work.
Influence function help for understanding the model behaviour, debugging the model and detecting errors with the dataset.

The following section explains the math behind influence functions.

### Math Behind Influence Functions

The key idea behind influence functions is to upweight the loss of a training instance by a small step $\epsilon$, which results in new model parameters:

$$\hat{\theta}_{\epsilon,z}=\arg\min_{\theta{}\in\Theta}(1-\epsilon)\frac{1}{n}\sum_{i=1}^n{}L(z_i,\theta)+\epsilon{}L(z,\theta)$$

where $\theta$ is the vector of the original model parameters and $\hat{\theta}_{\epsilon,z}$ the parameter vector after upweighting z by a very small number $\epsilon$.
L is the loss function used to train the model, $z_i$ are the training data and z is the training instance we upweight to simulate its removal.
The intuition behind this formula is:
How much does the loss change if we upweight a particular points $z_i$ from the training data by a little bit ($\epsilon$) and downweight the other data points respectively?
How would the parameter vector look like that optimizes this newly combined loss?
The change in the parameters can be calculated as

$$I_{\text{up,params}}(z)=\left.\frac{d{}\hat{\theta}_{\epsilon,z}}{d\epsilon}\right|_{\epsilon=0}=-H_{\hat{\theta}}^{-1}\nabla_{\theta}L(y,\hat{\theta})$$

The  last term $\nabla_{\hat{\theta}}L(z,\hat{\theta})$ is the gradient of the upweighted training instance. 
The gradient is the rate of change of the loss of the training (or test example) in various directions.
It tells us how much the loss changes, when we change the model parameters $\theta$ by a little bit.
A positive entry in the gradient vector means that a small increase in the corresponding model parameter increases the loss, a negative gradient means that the increase of the parameter decreases the loss.
The first part $H^{-1}_{\hat{\theta}}$ is the inverse Hessian matrix (second derivative of the loss with respect to the model parameters).
The Hessian is the rate of change of the gradient, or expressed in terms of the loss, it is the rate of change of the rate of change of the loss.
It can be estimated using: 

$$H_{\theta}=\frac{1}{n}\sum_{i=1}^n\nabla^2_{\hat{\theta}}L(z_i,\hat{\theta})$$

A more informal explanation is that the Hessian informs us how curved the loss is at a particular point. 
The Hessian is a matrix because it describes the curvature of the loss and the curviness depends on the direction we are looking. 
The update of the model parameters, as described by the above formula, is equivalent to taking a single Newton step after forming a quadratic expansion around the estimated model parameters.

This is basically forming a quadratic expansion around the parameters $\theta$.
We can also callculate what the new parameters would be through this linear approximation:

$$\hat{\theta}_{-z}\approx\hat{\theta}-\frac{1}{n}I_{\text{up,params}}(z)$$

That's basically the original parameter following the gradient of the loss of z (because we want to decrease the loss) scaled by the curvature (= divided by the hessian) and scaled by 1 over n, because that's the weight of a single training instance.
If we would not weight by 1 over n, but by 1, this would be like saying that we want to shift all of the weight away from the other training instances fully to the single training instance z and only optimize that.

The following illustration shows the loss for instance z on the y-axis and the parameter $\theta$ on the x-axis.
The model parameter is 1-dimensional for demonstration purposes, but in reality is usually high-dimensional.
Would we pick the optimal model parameter only according to this graphic would mean we pick a model parameter that is optimal for the training instance z, completely ignoring the other training instances.
That's why we only move a little into the direction of improvement for instance z.
We don't actually know how the loss will change when we upweight z, but with the first and second derivative of the loss, we can create a quadratic approximation around our actual model parameter and pretend that this is how the real loss would behave.

```{r quadratic-expansion}
x = seq(from = -1.2, to = 1.2, length.out = 100)
y.fun = function(x) {
  -x - 2*x^2 - x^3 + 2 * x^4
}
y = y.fun(x)
expansion = function(x, x0 = 0) {
  d1 = function(x) -1 - 2*x - 3 * x^2 +  8 * x^3
  d2 = function(x)    - 2   - 6 * x   + 24 * x^2
  y.fun(x0) + d1(x0) * (x - x0) + 0.5 * (x - x0)^2*d2(x0)
}

dat = data.frame(x=x, y=y)
dat$type = "Actual loss"
dat2 = dat
dat2$type = "Quadratic expansion"
dat2$y = expansion(x)
dat3 = rbind(dat, dat2)

#pts  = data.frame(x = c(0, 2/6))

ggplot(dat3) + geom_line(aes(x = x, y = y, group = type, color = type)) + 
  geom_vline(xintercept = 0, linetype = 2) + 
  geom_vline(xintercept = 1/2, linetype = 2) + 
  scale_y_continuous("Loss for instance z", labels = NULL, breaks = NULL) + 
  scale_x_continuous("Model parameter", labels = NULL, breaks = NULL) +
  geom_point(x = 0, y = expansion(x = 0)) + 
  geom_label(x = 0, label = expression(hat(theta)), y  = expansion(x=0), vjust = 2) + 
  geom_point(x = 1/2, y = expansion(x = 1/2)) + 
  geom_label(x = 1/2, y = expansion(x = 1/2), label = expression(hat(theta)[-z]), vjust = 2) + 
  geom_segment(x = 0, xend=1/2, y=1, yend=1, arrow = arrow(length = unit(0.2, "cm"))) + 
  geom_label(x = 0.25, y = 1.1, label = expression(-frac(1,n)~I[up~theta](z)), vjust = -0.2) + 
  my_theme()

```




With influence functions, we never actually calculate the new parameters, but derive from that an influence measure of upweighted training instance z on the prediction of another instance $z_{test}$.

But what is the rate of change in the predictions, for upweighting training instance z?
For that we could either calculate the new parameters and then make predictions with the newly parameterized model, or we could also calculate the influence directly, since we can get the influence on predictions by using the chain rule.
Instead of looking at the influence of training instance upweighting on model parameters, we look how the loss of a single prediction changes, when the loss of the training instance is upweighted and the parameters change accordingly.

$$\begin{align*}I_{up,loss}(z,z_{test})&=\left.\frac{d{}L(z_{test},\hat{\theta}_{\epsilon,z})}{d\epsilon}\right|_{\epsilon=0}\\&=\left.\nabla_{\theta}L(z_{test},\hat{\theta})^T\frac{d\hat{\theta}_{\epsilon,z}}{d\epsilon}\right|_{\epsilon=0}\\&=-\nabla_{\theta}L(z_{test},\hat{\theta})^T{}H^{-1}_{\theta}\nabla_{\theta}L(z,\hat{\theta})\end{align*}$$

The first line of this equation means that we are interested in the change of the loss of a particular instance $z_{test}$, would we upweight the instance z and get new parameters $\hat{\theta}_{\epsilon,z}$.
In the second line of the equation, we applied the chain rule of derivatives and get the derivative of the loss of the test instance regarding the parameters times the influence on the parameters, which we replace with the equation of it in the third line.
The first term in the third line $\nabla_{\theta}L(z_{test},\hat{\theta})^T{}$ is the gradient of the test instance with respect to the model parameters.
All these mathemtics, tricks and magic, and in the end, we do something straightforward:
This was all just the fancy and sciency way of saying that the influence of the training instance z on a particular instance $z_{test}$ is "how strongly the instance reacts to change in model parameter" times "how much the parameters will change if we upweight the instance z".
Not as difficult as the formulas suggest, right?
Took me a while to figure out, but once it becomes clear it is beautifully untangled and ready to be stored in my brain.
Another way to read the formula:
The influence is proportionate to how large the gradients for the training and test loss are.
The higher the gradient of the training loss, the higher its influence on the parameters and the higher the influence on the test prediction.
For the gradient of the test prediction loss: The higher the gradient, the more influentiable the test instance is.
The whole construct can also be seen as a measure of similarity between the the training and the test instance.
Similarity doesn't mean here the Euclidean distance, but the similarity the model learned and by how much they are connected through changes in the model parameters.


There is actually more to the method, but enough mathematics for this chapter.
These were the mathematical basics to understand the core of the system, the other stuff are fixes for problems.
First of all, the loss function of the machine learning model needs to be differentiable, twice actually.
If this is not the case, the authors propose to use a differentiable loss as replacement for the calculation of the influence.
This also works when no derivative exists, for example when the underlying model uses Hinge loss instead of some differentiable loss.
The loss is replaced with some smoothed loss, but the model can still be trained with the non-smooth loss.
The other issue is the Hessian matrix.
A few tricks are employed to get the thing with the Hessian working, because it is too nasty to calculate directly.
The problem is that computing and inverting the Hessian requires $O(np^2 + p^3)$ operations. 
This term tells us that the computation operations necessary (and therefore time) depends on the number of parameters to the cube.
Let's say that your model has 10 parameters and the time necessary to compute the Hessian is 1 second.
We exchange the model with a model with 100 parameters, 10 times as many parameters as before.
The computation time is not merely 10x 1 second = 10 seconds, but since it scales with the cube, it will actually be in the area of  1000 of seconds.
This is not healthy for a method that should be applicable to neural networks with millions of parameters.
So two tricks are applied. 
One is to never actually calculate the Hessian (TaDa!!). 
You never need the Hessian directly, but only the Hessian times another vector and with some tricks this is easier to compute.
The normal Hessian would involves all data instances. 
So another speed up is to sample instances from the data instead of using all.


### Application of Influence Instances

Influential instances have lots of applications, some already presented in this chapter.

**Understanding model behaviour**

Different machine learning models have different ways of making their predictions.
Even if they have the same performance, their combination of the features might be very different and because of that, they might fail in different scenarios.
Understanding the particular weak points of a model as in the instances that are most influential helps to form a "mental model" of the machine learning model behaviour in your head.

```{r example-influence-function-svm-inception, eval = FALSE, fig.cap = "Dog or fish? For the SVM prediction (middle row) images that are close in color with the test image were the most influential. For the neural network prediction (bottom row) fish in different setting were most influential, but also a dog image (top right). Work by Koh and Liang (2017)"}
knitr::include_graphics("images/influence-functions-svm-inception.png")
```


**Fixing training data**

Given a budget for how many data points you can change the ground truth, how do you pick the ones to look at?
Best way is to only pick the influential points, because non-influential points - by definition - don't affect the model much anyways.
This works way better than choosing random misclassified or badly predicted points or choosing by the ones with the highest loss.

**Handling domain mismatch / Debugging model errors**

Assume data is trained on one domain - like deciding if a cat or a dog is on an image, but all images where from inside the house - and an example from another domain comes in, e.g. showing a dog outside the house.
The model can make heavy mistakes.
The influence function can tell how this domain mismatch will play out.
Checkout why the model makes error on certain data points by checking which inputs were most responsible.
This is closely related to understanding the model behaviour better.


### Advantages of Identifying Influential Instances

- Very different from other approaches, because looking at influential instances emphasizes the role the training data plays in the learning process
- Directly helps identifying problems with data points that are wrongly labeled or have high influence and are therefor to be critically evaluated.
- In theory model-agnostic at least the methods that requre refitting 
- Influence functions can also be used to create adversarial training data
- For the empiricial influence function, we looked at the difference in the prediction. 
But we could really look at any statistic we like. 
You could analyse how much a training instance influences the loss.
You could analyse how much a training instance influences the feature importance.
You could analyse how much a training instance influences

### Disadvantages of Identifying Influential Instances

- Deletion diagnostics and similar are very expensive to calculate because it requires refitting. 
When your model takes an hour to fit and you have 10,000 instances, then it will take longer than a year to sequentially compute the influence of instance by leaving them out one after each other from the training.
But history has proven so far that computing resources increase all the time.
A computation that was unthinkable 20 years ago, you can do on your smartphone today.
We can fit on a single laptop models with millions of training instances and thousands of parameters within minutes. 
So it's not a big step to say that deletion diagnostics will even work with big neural networks easily in 10 years.
- Influence functions are a good alternative, but only for models with differentiable parameters, like neural networks.
Forget it for tree-based methods like random forest, boosted trees or decision trees.
- Approximate influence functions with the upweighting are approximate, because it is only a quadratic expansion around the parameters.
This means that it can be wrong and the influence of an instance is actually higher or lower when removed.
- Cook's distance and the influence functions have no absolute scale on which to judge them. 
The cutoff at which we call an instance influential is therefore a bit arbitrary.
But it's still useful to rank the instances among each other.
- These diagnostics only look at the deletion of single points and not what happens when multiple points are deleted. 
Bigger groups of data instances could have some interactions with each other affecting the model fit and the prediction heavily.
There are n possibilities for deleting a single instance from the data. 
There are n times n-1 possibilities for deleting two instances from the training data. 
And you certainly don't want to start going any further, because there are just too many ways.

### Software and Alternatives

- Deletion diagnostics is very simple to implement. See example from this book.
- Cook's distance in R, though only for lm and glm. 
- Koh and Liang published the Python code for influence functions from paper [in a repository](https://github.com/kohpangwei/influence-release).
That's great!
Unfortunately it is 'only' the code to the paper dump and not a maintained and documented Python module.
But still better than nothing.
The code is focused on the tensorflow library, so you couldn't directly use it for black box models using other frameworks, like sci-kit learn.

Good blog post, which helped me understand this paper better: http://mlexplained.com/2018/06/01/paper-dissected-understanding-black-box-predictions-via-influence-functions/#more-641



[^koh]: Koh, P. W., & Liang, P. (2017). Understanding Black-box Predictions via Influence Functions. Retrieved from http://arxiv.org/abs/1703.04730
















<!-- **Excursion: Intuition behind the gradient and the Hessian matrix** -->

<!-- Intuition behind the gradient: The gradient is the rate of change of the loss of the training (or test example) in various directions. -->
<!-- It tells us how much the loss changes, when we change the model parameters $\theta$ by a little bit. -->
<!-- Since the model usually has many parameters, the gradient also is a vector with many numbers, one for each parameter, telling for each parameter the rate and direction of change of the loss if we were to change the parameter. -->
<!-- A positive entry in the gradient vector means that a small increase in the corresponding model parameter increases the loss, a negative gradient means that the increase of the parameter decreases the loss. -->
<!-- The Hessian is the second-order derivative. -->
<!-- What the gradient is to the loss, is the hessian to the gradient.  -->
<!-- The Hessian is the rate of change of the gradient, or expressed in terms of the loss, it is the rate of change of the rate of change of the loss. -->
<!-- A more informal explanation is that the Hessian informs us how curved the rate of change is.  -->
<!-- The Hessian is a matrix because to describe the curvature of the loss and that slope depends on the direction we are looking.  -->
<!-- A real world example: A potato chip. -->
<!-- Not the irregular ones, but the ones where each chip has the same shape, which you can stack.  -->
<!-- If you lay such a chip on a surface, such that the ends on off the ends of the longer side touch the ground, we will see how it relates to gradients and the Hessian. -->
<!-- The long end points away from you, so that you could now put your fingers on the left and right elevated parts of the chip and wiggle it, but be careful not to break it. -->
<!-- Have a look at the next picture to see what I mean. -->

<!-- The chip is 3-dimensional and will be a good example. -->
<!-- Assume that each point on the chip describes the combiniation of two model parameters, represented as the coordinate in the direction of the long side and the coordinate in the direction of the short side. -->
<!-- The height of a point on the chip represents the value of the loss function. -->
<!-- Now, if we start on the left of the elevated short sides of the chip, the gradient of the loss (height of the chip) would be negative, since going from left to right by a small step would decrease the height/loss.  -->
<!-- In the middle of the chip, there is a gradient of zero and on the right a positive gradient for the direction. -->
<!-- But this was only one component of the gradient.  -->
<!-- The other component is in the longer direction of the chip.  -->
<!-- Coming from your body, the gradient is first positive, then zero, then negative. -->
<!-- Now for the Hessian: It describes how curvy the chip is or also the rate of change of the gradient.  -->
<!-- Since we have two parameters (two directions), we have to describe the curviness regarding the direction we are looking. -->
<!-- Let's again start at the left of the short sides of the chips, with the the high negative gradient.  -->
<!-- How curvy is the chip? -->
<!-- Well, that depends whether you look into the direction towards the other short end or into the direction of the long ends. -->
<!-- The Hessian or curviness is very high for going from short edge to short edge, because there is much curviness between the short edges.  -->
<!-- The curviness  -->
<!-- But being on a short edge and going into one  -->


<!-- Let's say the height of the chip is the loss, the coordinate along the back of the from back to neck is one parameter, and the coordinate of the saddle from left flank to right flank is the second parameter. -->
<!-- Going from left to right, the saddle first increases in height and than decreases. -->
<!-- A high rate of change of the gradient (rate of rate of increase of height), so there is a positive Hessian for short direction, when looking into the short direction.  -->
<!-- But how much does the gradient change for the short direction, when we look into the long direction? -->
<!-- That is, when we go to a certain coordinate on the chip, fix the position of the short side, but check how much the gradient changes, when we change the coordinate in the long direction.  -->
<!-- The answer is 0. -->

<!-- We assume the chip's height follows the following function of the position on the short side and the position on the long side. -->
<!-- Let's call the position on the short side s and the position on the long side l: -->

<!-- $$\text{Height}=s^2-l^2+2$$ -->
<!-- The 2 is just used so that the chip starts at zero and not a negative value. -->

<!-- The gradient of the chip looks like this: -->

<!-- $$\nabla\text{Height}=\begin{pmatrix}\frac{d\text{Height}}{ds}\\\frac{d\text{Height}}{dl}\end{pmatrix}=\begin{pmatrix}2s\\-2l\end{pmatrix}$$ -->

<!-- This means that going from left to write short end, we increase the gradient and going from body pointing long end to the one long end further away, we decrease the rate at which the height increases. -->
<!-- This gradient depends on the position on the chip, which shows that for the chip the gradient is dependent on where we are on the chip, which means that the Hessian matrix will not only contain zeros, but there is a changing rate of change of the height. -->


<!-- The Hessian for our chip looks like this:  -->

<!-- $$H=\begin{pmatrix}\frac{d^2\text{Height}}{dsds}&\frac{d^2\text{Height}}{dsdl}\\\frac{d^2\text{Height}}{dsdl}&\frac{d^2\text{Height}}{dldl}\end{pmatrix}=\begin{pmatrix}2&0\\0&-2\end{pmatrix}$$ -->



<!-- ```{r potato-chip, fig.cap = "Created by Topntp26 - Freepik.com"} -->
<!-- img <- jpeg::readJPEG("images/potato-chips.jpg") -->
<!-- p1 <- grid::rasterGrob(img, interpolate=TRUE) -->

<!-- df = expand.grid(long = seq(from = -1.5, to = 1.5, length.out = 10), -->
<!--   short = seq(from = -1, to = 1, length.out = 10)) -->

<!-- ## Adding to for elevation -->
<!-- df$height = 2 + df$short^2  - df$long^2   -->

<!-- p2 = ggplot(df) +  -->
<!--   geom_tile(aes(x = short, y = long, fill = height)) +  -->
<!--   scale_x_continuous("Short side of chip") +  -->
<!--   scale_y_continuous("Long side of chip") +  -->
<!--   scale_fill_continuous("Height of chip") +  -->
<!--   coord_fixed() -->
<!-- gridExtra::grid.arrange(p1, p2, ncol = 2) -->
<!-- ``` -->


<!-- **End of excursion** -->



<|MERGE_RESOLUTION|>--- conflicted
+++ resolved
@@ -68,11 +68,8 @@
 An influential instance is a data instance whose removal has a strong effect on the trained model.
 The more the model parameters or the predictions of a model change, when the model is retrained with an instance removed from the training data, the more influential this particular instance is. 
 
-<<<<<<< HEAD
-```{r influential-point, fig.cap = "The different influence on a fit of a linear model by adding a (non-influential) outlier or adding an influential data point. Adding a non-influential outlier doesn't change the fitted slope much. Adding an influential point changes the fitted slope drastically."}
-=======
+
 ```{r influential-point, fig.cap = "The influence on a linear model by adding an outlier or adding an influential data point. Adding a non-influential outlier doesn't change the fitted slope much. Adding an influential point changes the fitted slope drastically."}
->>>>>>> cdb7236c
 
 df2 = df[-nrow(df),]
 df3 = rbind(df2, data.frame(x = 8, y = 0))
