```{r, message = FALSE, warning = FALSE, echo = FALSE}
devtools::load_all()
set.seed(42)
```

## Linear Regression {#limo}

A linear regression model predicts the target as a weighted sum of the feature inputs.
The linearity of the learned relationship makes the interpretation easy.
Linear regression models have long been used by statisticians, computer scientists and other people who tackle quantitative problems.


Linear models can be used to model the dependence of a regression target y on some features x.
The learned relationships are linear and can be written for a single instance i as follows:

$$y=\beta_{0}+\beta_{1}x_{1}+\ldots+\beta_{p}x_{p}+\epsilon$$

The predicted outcome of an instance is a weighted sum of its p features.
The betas ($\beta_{j}$) represent the learned feature weights or coefficients.
The first weight in the sum ($\beta_0$) is called the intercept and is not multiplied with a feature.
The epsilon ($\epsilon$) is the error we still make, i.e. the difference between the prediction and the actual outcome.
These errors are assumed to follow a Gaussian distribution, which means that we make errors in both negative and positive directions and make many small errors and few large errors.

Various methods can be used to estimate the optimal weight.
The ordinary least squares method is usually used to find the weights that minimize the squared differences between the actual and the estimated outcomes:

$$\hat{\boldsymbol{\beta}}=\arg\!\min_{\beta_0,\ldots,\beta_p}\sum_{i=1}^n\left(y^{(i)}-\left(\beta_0+\sum_{j=1}^p\beta_jx^{(i)}_{j}\right)\right)^{2}$$

We will not discuss in detail how the optimal weights can be found, but if you are interested, you can read chapter 3.2 of the book "The Elements of Statistical Learning" (Hastie, Tibshirani, and Friedman 2009)[^Hastie] or one of the other online resources on linear regression models.

The biggest advantage of linear regression models is linearity:
It makes the estimation procedure simple and most importantly, these linear equations have an easy to understand interpretation on a modular level (i.e. the weights).
This is one of the main reasons why the linear model and all similar models are so widespread in academic fields such as medicine, sociology, psychology, and many other quantitative research fields.
For example, in the medical field,  it is not only important to predict the clinical outcome of a patient, but also to quantify the influence of the drug and at the same time take sex, age, and other features into account in an interpretable way.

Estimated weights come with confidence intervals.
A confidence interval is a range for the weight estimate that covers the "true" weight with a certain confidence.
For example, a 95% confidence interval for a weight of 2 could range from 1 to 3.
The interpretation of this interval would be:
If we repeated the estimation 100 times with newly sampled data, the confidence interval would include the true weight in 95 out of 100 cases, given that the linear regression model is the correct model for the data.

Whether the model is the "correct" model depends on whether the relationships in the data meet certain assumptions, which are linearity, normality, homoscedasticity, independence, fixed features, and absence of multicollinearity.

**Linearity**  
The linear regression model forces the prediction to be a linear combination of features, which is both its greatest strength and its greatest limitation.
Linearity leads to interpretable models.
Linear effects are easy to quantify and describe.
They are additive, so it is easy to separate the effects.
If you suspect feature interactions or a nonlinear association of a feature with the target value, you can add interaction terms or use regression splines.

**Normality**  
It is assumed that the target outcome given the features follows a normal distribution.
If this assumption is violated, the estimated confidence intervals of the feature weights are invalid.

**Homoscedasticity** (constant variance)  
The variance of the error terms is assumed to be constant over the entire feature space.
Suppose you want to predict the value of a house given the living area in square meters.
You estimate a linear model that assumes that, regardless of the size of the house, the error around the predicted response has the same variance.
This assumption is often violated in reality.
In the house example, it is plausible that the variance of error terms around the predicted price is higher for larger houses, since prices are higher and there is more room for price fluctuations.
Suppose the average error (difference between predicted and actual price) in your linear regression model is 50,000 Euros.
If you assume homoscedasticity, you assume that the average error of 50,000 is the same for houses that cost 1 million and for houses that cost only 40,000.
This is unreasonable because it would mean that we can expect negative house prices.

**Independence**  
It is assumed that each instance is independent of any other instance.
If you perform repeated measurements, such as multiple blood tests per patient, the data points are not independent.
For dependent data you need special linear regression models, such as mixed effect models or GEEs.
If you use the "normal" linear regression model, you might draw wrong conclusion from the model.

**Fixed features**  
The input features are considered "fixed".
Fixed means that they are treated as "given constants" and not as statistical variables.
This implies that they are free of measurement errors.
This is a rather unrealistic assumption.
Without that assumption, however, you would have to fit very complex measurement error models that account for the measurement errors of your input features.
<<<<<<< HEAD
And usually you don't want to do that.

**Absence of multicollinearity**  
You don't want strongly correlated features, because this messes up the estimation of the weights.
=======
And usually you do not want to do that.
- **Absence of multicollinearity**:
You do not want strongly correlated features, because this messes up the estimation of the weights.
>>>>>>> 7387dddf
In a situation where two features are strongly correlated, it becomes problematic to estimate the weights because the feature effects are additive and it becomes indeterminable to which of the correlated features to attribute the effects.


### Interpretation
The interpretation of a weight in the linear regression model depends on the type of the corresponding feature.

- Numerical feature: Increasing the numerical feature by one unit changes the estimated outcome by its weight. 
An example of a numerical feature is the size of a house.
- Binary feature: A feature that takes one of two possible values for each instance.
An example is the feature "House comes with a garden".
One of the values counts as the reference category (in some programming languages encoded with 0), such as "No garden".
Changing the feature from the reference category to the other category changes the estimated outcome by the feature's weight.
- Categorical feature with multiple categories:
A feature with a fixed number of possible values.
An example is the feature "floor type", with possible categories "carpet", "laminate" and "parquet".
A solution to deal with many categories is the one-hot-encoding, meaning that each category has its own binary column.
For a categorical feature with L categories, you only need L-1 columns, because the L-th column would have redundant information (e.g. when columns 1 to L-1 all have value 0 for an instance, we know that the instance has category L).
The interpretation for each category is then the same as the interpretation for binary features.
Some languages, such as R, allow you to encode categorical features in various ways, as [described later in this chapter](#cat-code).
- Intercept $\beta_0$: 
The intercept is the feature weight for the "constant feature", which is always 1 for all instances.
Most software packages automatically add this "1"-feature to estimate the intercept.
The interpretation is:
For an instance with all numerical feature values at zero and the categorical feature values at the reference categories, the model prediction is the intercept weight.
The interpretation of the intercept is usually not relevant because instances with all features values at zero often make no sense.
The interpretation is only meaningful when the features have been standardised (mean of zero, standard deviation of one).
Then the intercept reflects the predicted outcome of an instance where all features are at their mean value.

The interpretation of the features in the linear regression model can be automated by using following text templates.

**Interpretation of a Numerical Feature**

An increase of feature $x_{k}$ by one unit increases the prediction for y by $\beta_k$ units when all other feature values remain fixed.

**Interpretation of a Categorical Feature**

Changing feature $x_{k}$ from the reference category to the other category increases the prediction for y by $\beta_{k}$ when all other features remain fixed.

Another important measurement for interpreting linear models is the R-squared measurement.
R-squared tells you how much of the total variance of your target outcome is explained by the model.
The higher R-squared, the better your model explains the data.
The formula for calculating R-squared is: 

$$R^2=1-SSE/SST$$

SSE is the squared sum of the error terms:

$$SSE=\sum_{i=1}^n(y^{(i})-\hat{y}^{(i)})^2$$ 

SST is the squared sum of the data variance:

$$SST=\sum_{i=1}^n(y^{(i)}-\bar{y})^2$$

The SSE tells you how much variance remains after fitting the linear model, which is measured by the squared differences between the predicted and actual target values.
SST is the total variance of the target outcome.
R-squared tells you how much of your variance can be explained by the linear model.
R-squared ranges between 0 for models where the model does not explain the data at all and 1 for models that explain all of the variance in your data.

<<<<<<< HEAD
There is a catch, because R-squared increases with the number of features in the model, even if they don't contain any information about the target value at all.
Therefore, it is better to use the adjusted R-squared, which accounts for the number of features used in the model.
Its calculation is:
=======
There is a catch, because R-squared increases with the number of features in the model, even if they do not contain any information about the target value at all.
Therefore, it is better to use the adjusted R-squared ($\bar{R}^2$), which accounts for the number of features used in the model.
Its calculation is 
>>>>>>> 7387dddf

$$\bar{R}^2=R^2-(1-R^2)\frac{p}{n-p-1}$$

where p is the number of features and n the number of instances.

It isn't meaningful to interpret a model with very low (adjusted) R-squared, because such a model basically does not explain much of the variance.
Any interpretation of the weights would not be meaningful.


**Feature Importance**

The importance of a feature in a linear regression model can be measured by the absolute value of its t-statistic.
The t-statistic is the estimated weight scaled with its standard error.

$$t_{\hat{\beta}_j}=\frac{\hat{\beta}_j}{SE(\hat{\beta}_j)}$$

Let us examine what this formula tells us:
The importance of a feature increases with increasing weight.
This makes sense.
The more variance the estimated weight has (= the less certain we are about the correct value), the less important the feature is.
This also makes sense.

###  Example

In this example, we use the linear regression model to predict the [number of rented bikes](#bike-data) on a particular day, given weather and calendar information.
For the interpretation, we examine the estimated regression weights.
The features consist of numerical and categorical features.
For each feature, the table shows the estimated weight, the standard error of the estimate (SE), and the absolute value of the t-statistic (|t|).

```{r linear_model}

data(bike)
X = bike[bike.features.of.interest]
y = bike[,'cnt']
dat = cbind(X, y)

mod = lm(y ~ ., data = dat, x = TRUE)
lm_summary = summary(mod)$coefficients

lm_summary_print = lm_summary
lm_summary_print[,'t value'] = abs(lm_summary_print[,'t value'])
rownames(lm_summary_print) = pretty_rownames(rownames(lm_summary_print))

kable(lm_summary_print[,c('Estimate', 'Std. Error', 't value')], digits = 1, col.names = c('Weight', 'SE', "|t|"))
```

Interpretation of a numerical feature (temperature):
An increase of the temperature by 1 degree Celsius increases the predicted number of bicycles by `r sprintf('%.1f', lm_summary_print['temp', 'Estimate'])`, when all other features remain fixed.

<<<<<<< HEAD
Interpretation of a categorical feature ("weathersituation"):
The estimated number of bicycles is `r sprintf('%.1f', lm_summary_print['weathersitRAIN/SNOW/STORM', 'Estimate'])` lower when it is raining, snowing or stormy, compared to good weather -- again assuming that all other features don't change.
When the weather is misty, the predicted number of bicycles is `r sprintf('%.1f', lm_summary_print['weathersitMISTY', 'Estimate'])` lower compared to good weather, given all other features remain the same.
=======
Interpretation of a categorical feature ('weathersituation')):
The estimated number of bicycles is `r sprintf('%.1f', lm_summary_print['weathersitRAIN/SNOW/STORM', 'Estimate'])` lower when it is raining, snowing or stormy, compared to good weather - again assuming that all other features do not change.
When the weather is misty, the expected number of bicycles is `r sprintf('%.1f', lm_summary_print['weathersitMISTY', 'Estimate'])` lower compared to good weather, given all other features remain the same.
>>>>>>> 7387dddf

All the interpretations always come with the footnote that "all other features remain the same".
This is because of the nature of linear regression models.
The predicted target is a linear combination of the weighted features.
The estimated linear equation is a hyperplane in the feature/target space (a simple line in the case of a single feature).
The weights specify the slope (gradient) of the hyperplane in each direction.
The good side is that the additivity isolates the interpretation of an individual feature effect from all other features.
That is possible because all the feature effects (= weight times feature value) in the equation are combined with a plus. 
On the bad side of things, the interpretation ignores the joint distribution of the features.
Increasing one feature, but not changing another, can lead to unrealistic or at least unlikely data points.
For example increasing the number of rooms might be unrealistic without also increasing the size of a house.

### Visual Interpretation
Various visualizations make the linear regression model easy and quick to grasp for humans.

#### Weight Plot
The information of the weight table (weight and variance estimates) can be visualized in a weight plot.
The following plot shows the results from the previous linear regression model.

```{r linear-weights-plot, fig.cap="Weights are displayed as points and the 95% confidence intervals as lines."}
coef_plot(mod)
```

The weight plot shows that rainy/snowy/stormy weather has a strong negative effect on the predicted number of bikes.
The weight of the working day feature is close to zero and zero is included in the 95% interval, which means that the effect is not statistically significant.
Some confidence intervals are very short and the estimates are close to zero, yet the features effects were statistically significant.
Temperature is one such candidate.
The problem with the weight plot is that the features are measured on different scales.
While for the weather the estimated weight reflects the difference between good and rainy/storm/snowy weather, for temperature it only reflects an increase of 1 degree Celsius.
You can make the estimated weights more comparable by scaling the features to zero mean and standard deviation of one before fitting the linear model.

#### Effect Plot
The weights of the linear regression model can be more meaningfully analyzed when they are multiplied by the actual feature values.
The weights depend on the scale of the features and will be different if you have a feature that measures e.g. a person's height and you switch from meter to centimeter.
The weight will change, but the actual effects in your data will not.
It is also important to know the distribution of your feature in the data, because if you have a very low variance, it means that almost all instances have similar contribution from this feature.
The effect plot can help you understand how much the combination of weight and feature contributes to the predictions in your data.
Start by calculating the effects, which is the weight per feature times the feature value of an instance:

$$\text{effect}_{j}^{(i)}=w_{j}x_{j}^{(i)}$$

The effects can be visualized with boxplots.
A box in a boxplot contains the effect range for half of your data (25% to 75% effect quantiles).
The vertical line in the box is the median effect, i.e. 50% of the instances have a lower and the other half a higher effect on the prediction.
The horizontal lines extend to $\pm1.58\text{IQR}/\sqrt{n}$, with IQR being the inter quartile range (75% quantile minus 25% quantile).
The dots are outliers.
The categorical feature effects can be summarized in a single boxplot, compared to the weight plot, where each category has its own row.

```{r linear-effects, fig.cap="The feature effect plot shows the distribution of effects (= feature value times feature weight) across the data per feature."}
effect_plot(mod, dat)
```

The largest contributions to the expected number of rented bicycles comes from the temperature feature and the days feature, which captures the trend of bike rentals over time.
The temperature has a broad range of how much it contributes to the prediction.
The day trend feature goes from zero to large positive contributions, because the first day in the dataset (01.01.2011) has a very small trend effect and the estimated weight for this feature is positive (`r sprintf('%.2f', lm_summary_print['days_since_2011', 'Estimate'])`).
This means that the effect increases with each day and is highest for the last day in the dataset (31.12.2012).
Note that for effects with a negative weight, the instances with a positive effect are those that have a negative feature value.
For example, days with a high negative effect of windspeed are the ones with high wind speeds.

### Explain Individual Predictions

```{r linear-effects-single-preparation}
i = 6
effects = get_effects(mod, dat)
predictions = predict(mod)

effects_i = tidyr::gather(effects[i, ])
predictions_mean = mean(predictions)
# For proper indexing, names have to be removed
names(predictions) = NULL
pred_i = predictions[i]
```

How much has each feature of an instance contributed to the prediction?
This can be answered by computing the effects for this instance.
An interpretation of instance-specific effects only makes sense in comparison to the distribution of the effect for each feature.
We want to explain the prediction of the linear model for the `r i`-th instance from the bicycle dataset.
The instance has the following feature values.

```{r linear-effects-single-table}
df = data.frame(feature = colnames(bike), value = t(bike[i,]))
colnames(df) = c("feature", "value")
kable(df, col.names = c("Feature", "Value"), row.names = FALSE)
```

To obtain the feature effects of this instance, we have to multiply its feature values by the corresponding weights from the linear regression model.
For the value "`r df["workingday", "value"]`" of feature "`r df["workingday", "feature"]`", the effect is, `r round(lm_summary_print[paste(df["workingday", "feature"], df["workingday", "value"], sep = ""), "Estimate"], 1)`.
For a temperature of `r round(df["temp", "value"], 1)`C, the effect is `r round(as.numeric(as.character(df["temp", "value"])) * lm_summary_print[as.character(df["temp", "feature"]), "Estimate"], 1)`.
We add these individual effects as crosses to the effect plot, which shows us the distribution of the effects in the data.
This allows us to compare the individual effects with the distribution of effects in the data. 

```{r linear-effects-single, fig.cap="The effect plot for one instance shows the effect distribution and highlighting the effects of the instance of interest."}
i = 6
effects = get_effects(mod, dat)
predictions = predict(mod)

effects_i = tidyr::gather(effects[i, ])
predictions_mean = mean(predictions)
# For proper indexing, names have to be removed
names(predictions) = NULL
pred_i = predictions[i]

effect_plot(mod, dat) +
  geom_point(aes(x=key, y=value), color = 'red', data = effects_i, shape = 4, size=4) +
  ggtitle(sprintf('Predicted value for instance: %.0f\nAverage predicted value: %.0f\nActual value: %.0f', pred_i, predictions_mean, y[i]))
```

If we average the predictions for the training data instances, we get an average of `r round(predictions_mean, 0)`. 
In comparison, the prediction of the `r i`-th instance is small, since only `r round(pred_i, 0)` bicycle rents are predicted.
The effect plot reveals the reason why.
The boxplots show the distributions of the effects for all instances of the dataset, the red crosses show the effects for the `r i`-th instance.
The `r i`-th instance has a low temperature effect because on this day the temperature was `r round(X[i, 'temp'],0)` degrees, which is low compared to most other days (and remember that the weight of the temperature feature is positive).
Also, the effect of the trend feature "days_since_2011" is small compared to the other data instances because this instance is from early 2011 (`r  X[i, 'days_since_2011']` days) and the trend feature also has a positive weight.


### Encoding of Categorical Features {#cat-code}

There are several ways to encode a categorical feature, and the choice influences the interpretation of the weights.

The standard in linear regression models is treatment coding, which is sufficient in most cases.
Using different encodings boils down to creating different (design) matrices from a single column with the categorical feature.
This section presents three different encodings, but there are many more.
The example used has six instances and a categorical feature with three categories.
For the first two instances, the feature takes category A;
for instances three and four, category B;
and for the last two instances, category C.

**Treatment coding**

In treatment coding, the weight per category is the estimated difference in the prediction between the corresponding category and the reference category.
The intercept of the linear model is the mean of the reference category (when all other features remain the same).
The first column of the design matrix is the intercept, which is always 1.
Column two indicates whether instance i is in category B, column three indicates whether it is in category C.
There is no need for a column for category A, because then the linear equation would be overspecified and no unique solution for the weights can be found.
It is sufficient to know that an instance is neither in category B or C.

Feature matrix: $$\begin{pmatrix}1&0&0\\1&0&0\\1&1&0\\1&1&0\\1&0&1\\1&0&1\\\end{pmatrix}$$

**Effect coding**

The weight per category is the estimated y-difference from the corresponding category to the overall mean (given all other features are zero or the reference category).
The first column is used to estimate the intercept.
The weight $\beta_{0}$ associated with the intercept represents the overall mean and $\beta_{1}$, the weight for column two, is the difference between the overall mean and category B.
The total effect of category B is $\beta_{0}+\beta_{1}$.
The interpretation for category C is equivalent.
For the reference category A, $-(\beta_{1}+\beta_{2})$ is the difference to the overall mean and $\beta_{0}-(\beta_{1}+\beta_{2})$ the overall effect.

Feature matrix: $$\begin{pmatrix}1&-1&-1\\1&-1&-1\\1&1&0\\1&1&0\\1&0&1\\1&0&1\\\end{pmatrix}$$

**Dummy coding**

The $\beta$ per category is the estimated mean value of y for each category (given all feature are at zero or reference category).
Note that the intercept was has been omitted here so that a unique solution can be found for the linear model weights.

Feature matrix: $$\begin{pmatrix}1&0&0\\1&0&0\\0&1&0\\0&1&0\\0&0&1\\0&0&1\\\end{pmatrix}$$

If you want to dive a little deeper into the different encodings of categorical features, checkout [this webpage](http://stats.idre.ucla.edu/r/library/r-library-contrast-coding-systems-for-categorical-variables/) and
[this blog post](http://heidiseibold.github.io/page7/).


### Do Linear Models Create Good Explanations?

Judging by the attributes that constitute a good explanation, as presented [in the Human-friendly Explanations chapter](#good-explanation), linear models do not create the best explanations.
They are contrastive, but the reference instance is a data point where all numerical features are zero and the categorical features are at their reference categories.
This is usually an artificial, meaningless instance that is unlikely to occur in your data or reality.
There is an exception:
If all numerical features are mean centered (feature minus mean of feature) and all categorical features are effect coded, the reference instance is the data point where all the features take on the mean feature value.
<<<<<<< HEAD
This might also be a non-existent data point, but it might at least be more likely or more meaningful.
In this case, the weights times the feature values (feature effects) explain the contribution to the predicted outcome contrastive to the "mean-instance".
Another aspect of a good explanation is selectivity, which can be achieved in linear models by using less features or by training sparse linear models.
But by default, linear models don't create selective explanations.
=======
This might also be a non-existent data point, but it might be at least more likely or meaningful.
In this case, the $\beta$-values times the feature values (feature effects) explain the contribution to the predicted outcome contrastive to the "mean-instance".
Another aspect of a good explanation is selectivity, which can be achieved in linear models by using less features or by fitting sparse linear models.
But by default, linear models do not create selective explanations.
>>>>>>> 7387dddf
Linear models create truthful explanations, as long as the linear equation is an appropriate model for the relationship between features and outcome.
The more non-linearities and interactions there are, the less accurate the linear model will be and the less truthful the explanations become.
Linearity makes the explanations more general and simpler.
The linear nature of the model, I believe, is the main factor why people use linear models for explaining relationships.


###  Sparse Linear Models {#sparse-linear}
The examples of the linear models that I have chosen all look nice and neat, do not they?
But in reality you might not have just a handful of features, but hundreds or thousands.
And your normal linear models?
Interpretability goes downhill.
You might even find yourself in a situation where there are more features than instances, and you cannot fit a standard linear model at all.
The good news is that there are ways to introduce sparsity (= few features) into linear models.

#### Lasso {#lasso}

Lasso is an automatic and convenient way to introduce sparsity into the linear regression model.
Lasso stands for "least absolute shrinkage and selection operator" and, when applied for a linear model, performs feature selection and regularization of the selected feature weights.
Let us consider the minimization problem that the $\beta$s optimize:

$$min_{\boldsymbol{\beta}}\left(\frac{1}{n}\sum_{i=1}^n(y_i-x_i^T\boldsymbol{\beta})^2\right)$$

Lasso adds a term to this optimization problem:

$$min_{\boldsymbol{\beta}}\left(\frac{1}{n}\sum_{i=1}^n(y_i-x_i^T\boldsymbol{\beta})^2+\lambda||\boldsymbol{\beta}||_1\right)$$

The term $||\boldsymbol{\beta}||_1$, the L1-norm of the feature vector,  leads to a penalization of large  $\boldsymbol{\beta}$-values.
Since the L1-norm is used, many of the weights for the features receive an estimate of 0 and the others are shrunk.
The parameter lambda ($\lambda$) controls the strength of the regularizing effect and is usually tuned by cross-validation.
Especially when lambda ($\lambda$) is large, many weights become 0.

The feature weights can be visualized as a function of the penalty term lambda.
Each feature weight is represented by a curve in the following figure.

```{r lasso-path, fig.cap="With increasing penalty of the weights, fewer and fewer features receive a non-zero weight estimate. These curves are also called regularization paths."}
library("glmnet")
X.d = model.matrix(y ~ . -1, data = X)
l.mod = glmnet(X.d, y)
plot(l.mod,  xvar = "lambda")
```

What value should we choose for $\lambda$?
If you see the regularization parameter as a tuning parameter, then you can find the optimal  $\lambda$ that minimizes the model error with cross-validation.
You can also consider lambda ($\lambda$) as a parameter to control the interpretability of the model.
The larger the penalization, the fewer features are present in the model (because their weight is zero) and the better the model can be interpreted.

**Example with LASSO**

We will predict bicycle rentals using LASSO. 
We set the number of features we want to have in the model beforehand.
Let us first set the number to 2 features:

```{r lasso_effects}
extract.glmnet.effects = function(betas, best.index) {
  data.frame(beta = betas[, best.index])
}
n.features = apply(l.mod$beta, 2, function(x){sum(x!=0)})
kable(extract.glmnet.effects(l.mod$beta, max(which(n.features == 2))), col.names = "Weight", digits = 2)
```

The first two features with non-zero weights in the lasso path are temperature ("temp") and the time trend ("days_since_2011").

Now, let us select 5 features:

```{r lasso_effects2}
kable(extract.glmnet.effects(l.mod$beta, max(which(n.features == 5))), col.names = "Weight", digits = 2)
```


Note that the weights for "temp" and "days_since_2011" differ from the model with two features.
The reason for this is that by decreasing $\lambda$ even features that are already "in" the model are penalized less and may get a larger absolute weight.
The interpretation of the LASSO weights corresponds to the interpretation of the weights in the linear regression model.
You only need to pay attention to whether the features are standardized or not, because this affects the weights.
In this example, the features were standardized by the software, but the weights were automatically transformed back for us to match the original feature scales.

**Other Methods for Sparsity in Linear Models**

A wide spectrum of methods can be used to reduce the number of features in a linear model.

Methods that include a pre-processing step:

- Manually selected features:
You can always use expert knowledge to select or discard some features.
The big drawback is that it cannot be automated and you might not be an expert.
- Use some measures to pre-select features:
An example is the correlation coefficient.
You only consider features that exceed a certain threshold of correlation between the feature and the target.
The disadvantage is that it only considers the features individually.
Some features might not show a correlation until the linear model has accounted for some other features.
Those ones you will miss with univariate selection methods.

Step-wise procedures:

- Forward selection:
Fit the linear model with one feature.
Do this with each feature.
Select the model that works best (e.g. determined by the highest R-squared).
Now again, for the remaining features, fit different versions of your model by adding each feature to your currently best model.
Select the one that performs best.
Continue until some criterion is reached, such as the maximum number of features in the model.
- Backward selection:
Similar to forward selection.
But instead of adding features, start with the model that contains all features and try out which feature you have to remove to get the highest performance increase.
Repeat this until some stopping criterion is reached.

I recommend using Lasso, because it can be automated, considers all features simultaneously, and can be controlled via $\lambda$.
It also works for the [logistic regression model](#logistic) for classification.




### Advantages

The modeling of the predictions as a **weighted sum** makes it transparent how predictions are produced.
And with LASSO we can ensure that the number of summands remains small.

Many people use linear regression models.
This means that in many places it is **accepted** for predictive modeling and doing inference.
There is a **high level of collective experience and expertise**, including teaching materials on linear regression models and   software implementations.
Linear regression can be found in R, Python, Java, Julia, Scala, Javascript, ...

Mathematically, it is straightforward to estimate the weights and you have a **guarantee to find optimal weights** (given all assumptions of the linear regression model are met by the data).

Together with the weights you get confidence intervals, tests, a very solid statistical theory. 
There are also many extensions of the linear regression model (see [chapter Linear Model 2.0 - GLMs, GAMs and more](#extend-lm)).


### Disadvantages

Linear models can only represent linear relationships, i.e. a weighted sum of the input features.
Each **nonlinearity or interaction has to be hand-crafted** and explicitly given to the model as an input feature.

Linear models are also often **not that good regarding predictive performance**, because the relationships that can be learned are so restricted and usually oversimplifies how complex reality is.

The interpretation of a weight **can be unintuitive** because it depends on all other features.
A feature with high positive correlation with the outcome y and another feature might get a negative weight in the linear model, because, given the other correlated feature, it is negatively correlated with y in the high-dimensional space.
Completely correlated features make it even impossible to find a unique solution for the linear equation.
An example:
You have a model to predict the value of a house and have features like number of rooms and area of the house.
House area and number of rooms are highly correlated: the bigger a house is, the more rooms it has. If you now take both features into a linear model, it might happen, that the area of the house is the better predictor and get's a large positive weight.
The number of rooms might end up getting a negative weight, because either, given that a house has the same size, increasing the number of rooms could make it less valuable or the linear equation becomes less stable, when the correlation is too strong.<|MERGE_RESOLUTION|>--- conflicted
+++ resolved
@@ -74,16 +74,10 @@
 This implies that they are free of measurement errors.
 This is a rather unrealistic assumption.
 Without that assumption, however, you would have to fit very complex measurement error models that account for the measurement errors of your input features.
-<<<<<<< HEAD
 And usually you don't want to do that.
 
 **Absence of multicollinearity**  
 You don't want strongly correlated features, because this messes up the estimation of the weights.
-=======
-And usually you do not want to do that.
-- **Absence of multicollinearity**:
-You do not want strongly correlated features, because this messes up the estimation of the weights.
->>>>>>> 7387dddf
 In a situation where two features are strongly correlated, it becomes problematic to estimate the weights because the feature effects are additive and it becomes indeterminable to which of the correlated features to attribute the effects.
 
 
@@ -142,15 +136,9 @@
 R-squared tells you how much of your variance can be explained by the linear model.
 R-squared ranges between 0 for models where the model does not explain the data at all and 1 for models that explain all of the variance in your data.
 
-<<<<<<< HEAD
 There is a catch, because R-squared increases with the number of features in the model, even if they don't contain any information about the target value at all.
 Therefore, it is better to use the adjusted R-squared, which accounts for the number of features used in the model.
 Its calculation is:
-=======
-There is a catch, because R-squared increases with the number of features in the model, even if they do not contain any information about the target value at all.
-Therefore, it is better to use the adjusted R-squared ($\bar{R}^2$), which accounts for the number of features used in the model.
-Its calculation is 
->>>>>>> 7387dddf
 
 $$\bar{R}^2=R^2-(1-R^2)\frac{p}{n-p-1}$$
 
@@ -200,15 +188,9 @@
 Interpretation of a numerical feature (temperature):
 An increase of the temperature by 1 degree Celsius increases the predicted number of bicycles by `r sprintf('%.1f', lm_summary_print['temp', 'Estimate'])`, when all other features remain fixed.
 
-<<<<<<< HEAD
 Interpretation of a categorical feature ("weathersituation"):
 The estimated number of bicycles is `r sprintf('%.1f', lm_summary_print['weathersitRAIN/SNOW/STORM', 'Estimate'])` lower when it is raining, snowing or stormy, compared to good weather -- again assuming that all other features don't change.
 When the weather is misty, the predicted number of bicycles is `r sprintf('%.1f', lm_summary_print['weathersitMISTY', 'Estimate'])` lower compared to good weather, given all other features remain the same.
-=======
-Interpretation of a categorical feature ('weathersituation')):
-The estimated number of bicycles is `r sprintf('%.1f', lm_summary_print['weathersitRAIN/SNOW/STORM', 'Estimate'])` lower when it is raining, snowing or stormy, compared to good weather - again assuming that all other features do not change.
-When the weather is misty, the expected number of bicycles is `r sprintf('%.1f', lm_summary_print['weathersitMISTY', 'Estimate'])` lower compared to good weather, given all other features remain the same.
->>>>>>> 7387dddf
 
 All the interpretations always come with the footnote that "all other features remain the same".
 This is because of the nature of linear regression models.
@@ -376,17 +358,10 @@
 This is usually an artificial, meaningless instance that is unlikely to occur in your data or reality.
 There is an exception:
 If all numerical features are mean centered (feature minus mean of feature) and all categorical features are effect coded, the reference instance is the data point where all the features take on the mean feature value.
-<<<<<<< HEAD
 This might also be a non-existent data point, but it might at least be more likely or more meaningful.
 In this case, the weights times the feature values (feature effects) explain the contribution to the predicted outcome contrastive to the "mean-instance".
 Another aspect of a good explanation is selectivity, which can be achieved in linear models by using less features or by training sparse linear models.
 But by default, linear models don't create selective explanations.
-=======
-This might also be a non-existent data point, but it might be at least more likely or meaningful.
-In this case, the $\beta$-values times the feature values (feature effects) explain the contribution to the predicted outcome contrastive to the "mean-instance".
-Another aspect of a good explanation is selectivity, which can be achieved in linear models by using less features or by fitting sparse linear models.
-But by default, linear models do not create selective explanations.
->>>>>>> 7387dddf
 Linear models create truthful explanations, as long as the linear equation is an appropriate model for the relationship between features and outcome.
 The more non-linearities and interactions there are, the less accurate the linear model will be and the less truthful the explanations become.
 Linearity makes the explanations more general and simpler.
