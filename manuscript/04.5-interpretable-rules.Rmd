--- conflicted
+++ resolved
@@ -52,6 +52,11 @@
 - 
 - predictive rule learning: 
 
+## Interpretation
+
+Very easy: IF THEN
+depending if rules overlap or not some differences. 
+
 There are many ways how to induce those kind of rules from a training dataset.
 The induction algorithms differ in how they create the rules:
 - Do they allow overlapping rules and how are conflicts handled?
@@ -88,16 +93,15 @@
 Find the best (single) feature that explains the classification the best. 
 Continuous features are binned to make the categorical features.
 For all features, a cross table between feature and outcome classes are built. 
+It's like a decision tree with only one split.
 
 
 OneR Algorithm		
-For each predictor,
-     For each value of that predictor, make a rule as follows;
-           Count how often each value of target (class) appears
-           Find the most frequent class
-           Make the rule assign that class to this value of the predictor
-     Calculate the total error of the rules of each predictor
-Choose the predictor with the smallest total error.
+- For each feature
+  - For each value of that feature:
+  - Create a rule which predicts the most frequent class for each level of the feature.
+  - Calculate the total error of the rule.
+- Choose the feature with the smallest total error.
 
 It's that easy.
 And it is guaranteed that it always covers the whole feature space. 
@@ -138,15 +142,56 @@
 The name 'OneR' (which stands for one rule) is actually misleading.
 A better name might be OneFeatureClassifier or something.
 
-TODO: Explain possibility of overfitting.
+OneR favors features with many possible levels, because it can more easily overfit the target: 
+Imagine a dataset with only noise and no signal, meaning that all features take on random values and have no predictive value for the target.
+Some features have more levels than others. 
+The features with more levels can now more easily overfit. 
+The most extreme feature would be one that has a unique level for each instance from the data. 
+Now the OneR rule can perfectly overfit on the data. 
+Keep that in mind. 
 TODO: Explain strategy for ties.
 TODO: List strategies for binning of continuous features. There was some blogpost about it.
 
-TODO: R Example
-
-## Theory: Covering Algorithm
-
-The simplest thing you can do: A simple algorithm to learn a single rule + a procedure to sequentially learn rules with the simple algorithm sequentially to eventually cover the whole feature space:
+We use the [cervical cancer classification task](#cervical) to test out the OneR algorithm. 
+The following rule is created:
+```{r oner-cervical}
+library("OneR")
+data("cervical")
+rule = OneR(Biopsy ~ ., data = cervical)
+
+rule.to.table = function(rule){
+  dt = data.frame(x = names(rule$rules), prediction = unlist(rule$rules))
+  colnames(dt) = c(rule$feature, "prediction")
+  dt
+}
+
+kable(rule.to.table(rule))
+```
+The age feature is chosen as the best predictive rule feature. 
+Since cancer is rare and the features just increase the risk a little, the prediction is still always 'Healthy'. 
+Using the OneR algorithm is not useful in this case.
+
+We can also use the OneR algorithm for regression task by binning the continuous outcome into a few levels.
+This turns the regression problem into a classification problem.
+That's what we do with the regression task of predicting [bike rentals](#bike):
+
+```{r oner-bike}
+data("bike")
+bike$days_since_2011 = max(0, bike$days_since_2011)
+rule = OneR(cnt ~ ., data = bike)
+
+kable(rule.to.table(rule), row.names = FALSE)
+```
+
+The chosen feature is the year (which covers a time trend).
+In 2012 there are more bike rentals than in 2011, probably because the rental service became more popular.
+
+It should also be possible to use a continuous featue as outcome and predict the mean value per feature level instead of most frequent class. 
+The best feature can be chosen by selecting the one with the lowest mse.
+
+## Theory: Sequential Covering
+
+A simple algorithm to learn a single rule + a procedure to sequentially learn rules with the simple algorithm sequentially to eventually cover the whole feature space:
 
 A very simple approach: 
 Find a really good rule on the dataset. 
@@ -165,18 +210,26 @@
 We want to learn a very accurate rule, that is allowed to cover only part of the feature space. 
 Therefor we allow it to have many conjunction (AND), which the OneR does not include.
 
-- Start with empty rule
+
+Learning a single rule
 - Add conditions as long as they improve the information gain heuristic.
 This heuristic evaluates  the improvement of a rule with respect to its predecessors:
 - this is an exhaustive search over all possible features and split points. For categorical features, test combination of levels as rule. 
 For numerical features, try different cut-offs as condition for a rule.
 - add the condition that improves the rule the most according to a quality criterion.
+
+- Start with an empty rule
+- As long as the instances are not completely covered by the rules or until stopping criterium is reached:
+- Use a rule learning algorithm to find a good rule
 - Stop when the rules does not cover negative samples
 - prune rule using incremental reduced error pruning
 - measure for pruning v = (p-n) / (p+n), where p is the number of positive examples covered by the rule in the validation set and n for negative samples. 
 - delete any finals sequence of conditaions that maximizes v.
 
-The quality criterion can be XXX.
+
+
+
+
 
 The simplest way to learn decision rules: 
 Take some algorithm that can learn a single rule on a dataset. 
@@ -265,25 +318,15 @@
 ## Theory and Example: From assocation rules
 From association rules (unsupervised method), by only allowing rules that have the class on the right hand side.
 
-<<<<<<< HEAD
-## Interpretation
-
-Very easy: IF THEN
-depending if rules overlap or not some differences. 
-=======
 TODO: Shortly! explain the assocation rules algo. 
 TODO: Explain step from assocation rules to predictive rules.
->>>>>>> 3fa84b8e
-
 TODO: R example
 
 ## Theory and Example: SBRL
 
 TODOL: Explain very shortly, not many formulas or anything.
 
-<<<<<<< HEAD
-TODO: Classification example with SBRL?
-=======
+
 An approach inspired powered by Bayesian statistics:
 SBRL: Scalable bayesian rules list
 Consists of two steps: 
@@ -295,7 +338,6 @@
 TODO: Maybe as alternative to covering? or alternative to learn1rule+covering?
 
 TODO: R example
->>>>>>> 3fa84b8e
 
 ## Advantages
 
@@ -314,7 +356,8 @@
 
 - Research focused on classification and not regression.
 - Prone to overfitting (at least the older decision rule algorithm like XXX)
-- In multi-class siutations, the covering algorithm concentrates on one class at a time whereas decision tree learner takes into account all the classes
+- In multi-class siutations, the covering algorithm concentrates on one class at a time whereas decision tree learner takes into account all the classes.
+- Rules created from decision trees may be harder to interpret. 
 
 ## Software and Alternatives
 
